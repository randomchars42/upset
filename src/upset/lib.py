"""Library providing basic functionality and a base class for plugins."""

import base64
import dataclasses
import getpass
import grp
import json
import logging
import os
import pathlib
import pwd
import re
import socket
import stat
import string
import subprocess
import sys

from typing import Any

logger: logging.Logger = logging.getLogger()
logger.addHandler(logging.NullHandler())

@dataclasses.dataclass
class Template():
    """Holds a template string and its variables.

    Attributes:
        string: The file with `$variables` to use as content.
        substitutes: A dictionary with the variable names as keys and
            their substitutes as values.
    """
    file: pathlib.Path
    substitutes: dict[str, str]

@dataclasses.dataclass
class PermissionSet():
    """Holds a basic representation of UNIX permissions.

    Attributes:
<<<<<<< HEAD
        owner: The file owner (existence will be checked; `''` to leave as is).
        group: The group (existence will not be checked; `''` to leave as is).
        mode: The file mode (octal value; default `0o600`).
=======
        mod: The file mode (octal value; default `0o600`).
        owner: The file owner (existence will be checked; `''` to leave
            as is).
        group: The group (existence will not be checked; `''` to leave
            as is).
>>>>>>> dbeb109e
    """
    owner: str = ''
    group: str = ''
    mode: int = 0o600


class UpsetError(Exception):
    """Custom exception."""

class UpsetSysError(UpsetError):
    """Error for Sys interactions."""

class UpsetFsError(Exception):
    """Error for Fs interactions."""

class UpsetHelperError(Exception):
    """Error for Helper interactions."""

class Fs:
    """Filesystem related functions."""

    @staticmethod
    def backup(path: pathlib.Path, number: int = 0) -> None:
        """Backup a file by moving it to "FILENAME~" or "FILENAME~NUM~".

        Args:
            path: The path to the file to backup.
            number: The number of the backup. Do not change this.

        Raises:
            UpsetFsError: If filesystem interaction fails.
        """
        if not (path.is_file() or path.is_dir()):
            return

        suffix: str = f'~{number}~' if number > 0 else '~'
        backup_path: pathlib.Path = pathlib.Path(str(path) + suffix)

        if backup_path.exists():
            Fs.backup(path, number + 1)
            return

        logger.info('creating backup for %s', str(path))
        try:
            path.rename(backup_path)
        except OSError as error:
            raise UpsetFsError(f'could not backup "{path}"') from error

    @staticmethod
    def remove(path: pathlib.Path, backup: bool = True) -> None:
        """Remove the file or move it to "FILENAME(.SUFFIX).bk".

        Args:
            path: The path to ensure a file.
            backup: Create a backup (see `Fs.backup()`).

        Raises:
            UpsetFsError: If filesystem interaction fails.
        """
        if backup:
            Fs.backup(path)

        # the file might have been moved so there is nothing left to be
        # done
        if not path.exists():
            return

        logger.info('removing path %s', str(path))
        try:
            if path.is_dir():
                path.rmdir()
            else:
                path.unlink()
        except OSError as error:
            raise UpsetFsError(f'could not delete "{path}"') from error

    @staticmethod
    def ensure_file(path: pathlib.Path, template: Template,
            permissions: PermissionSet,
            mode: str = 'force', backup: bool = True) -> None:
        """Make sure a file exists.

        If the file does not exist it will be created by interpolating
        the template string. If the file exists and `force_template` is
        `True` (default) it will be replaced using the template string.
        If anything but a symlink exists it will be backed up (see
        `Fs.backup()`) depending on `backup`.

        Args:
            path: The path to ensure a file.
            template: A template to be used to fill the file with.
            permissions: The permissions of the file.
            mode: What to do if the file exists
                ['asis'|'force'|'update']?
                'as_is': will leave the file as is if it exists.
                'force': will re-write the file.
                'update': If the source is newer the target will be
                    replaced (default).
            backup: Create a backup (see `Fs.backup()`; default is
                `True`).

        Raises:
            UpsetFsError: If filesystem interaction fails.
        """
        logger.info('ensuring file "%s"', str(path))
        if path.is_dir():
            logger.warning('creating file instead of directory %s',
                    str(path))
        elif path.is_file():
            if mode == 'asis':
                logger.debug('target "%s" exists and mode "asis"', str(path))
                return
            if mode != 'force':
                try:
                    source_mtime: float = template.file.stat().st_mtime
                    target_mtime: float = path.stat().st_mtime
                except OSError as error:
                    raise UpsetFsError(
                            'could not get mtime') from error
                if target_mtime > source_mtime:
                    logger.debug('target "%s" newer than source', str(path))
                    return

        # remove or backup the file if it exists
        Fs.remove(path, backup)

        try:
            content: str = string.Template(
                template.file.read_text(encoding='utf-8')).safe_substitute(
                        template.substitutes)
        except OSError as error:
            raise UpsetFsError(
                    'could not open template "{template.file}"') from error

        logger.info('creating file: %s', str(path))
        try:
            path.write_text(content, encoding='utf-8')
        except OSError as error:
            raise UpsetFsError(f'could not create file "{path}"') from error
        Fs.ensure_perms(path, permissions)

    @staticmethod
    def ensure_link(path: pathlib.Path, target: pathlib.Path,
            backup: bool = True) -> None:
        """Make sure symlink exists.

        If the symlink does not exist it will be created. If anything
        but a symlink exists it will be backed up (see `Fs.backup()`)
        depending on `backup`.

        Args:
            path: The path to ensure a symlink exists.
            target: The target of the symlink.
            backup: Create a backup (see `Fs.backup()`; default is
                `True`).

        Raises:
            UpsetFsError: If filesystem interaction fails.
        """
        logger.info('ensuring symlink "%s" tp "%s"', str(path), str(target))
        if path.is_symlink():
            if path.resolve().samefile(target):
                logging.debug('symlink "%s" already present', str(path))
                return
            path.unlink()
        elif path.exists():
            Fs.remove(path, backup)

        logger.info('creating symlink "%s"', str(path))
        path.symlink_to(target)

    @staticmethod
    def ensure_dir(path: pathlib.Path, permissions: PermissionSet,
            backup: bool) -> None:
        """Make sure directory exists.

        If the directory does not exist it will be created. If anything
        but a symlink exists it will be backed up (see `Fs.backup()`)
        depending on `backup`.

        Args:
            path: The path to ensure a symlink exists.
            permissions: The permissions of the file.
            backup: Create a backup (see `Fs.backup()`; default is
                `True`).

        Raises:
            UpsetFsError: If filesystem interaction fails.
        """
        logger.info('ensuring directory "%s"', str(path))
        if path.is_dir():
            logging.debug('directory "%s" already present', str(path))
            Fs.ensure_perms(path, permissions)
            return

        Fs.remove(path, backup)

        logger.info('creating directory "%s"', str(path))
        try:
            path.mkdir()
        except OSError as error:
            raise UpsetFsError(
                    f'could not create directory "{path}"') from error

        Fs.ensure_perms(path, permissions)

    @staticmethod
    def ensure_perms(path: pathlib.Path, permissions: PermissionSet) -> None:
        """Ensure a file or directory has the given permissions.

        Args:
            path: The path to ensure a file.
            permissions: The permissions to apply

        Raises:
            UpsetFsError: If filesystem interaction fails.
        """
        current_mode = oct(stat.S_IMODE(path.lstat().st_mode))

        if path.is_symlink():
            logger.warning('cannot change permissions on symlink "%s"',
                    str(path))
            return

        logging.debug('current mode: %s; should be %s', str(current_mode),
                str(permissions.mode))

        try:
            if current_mode != oct(permissions.mode):
                logger.info('changing permissions of file "%s"', str(path))
                path.chmod(permissions.mode)
            if path.owner() != permissions.owner:
                if permissions.owner == '':
                    owner: int = -1
                else:
                    owner = pwd.getpwnam(permissions.owner).pw_uid
                logger.info('changing owner of file "%s"', str(path))
                os.chown(str(path), uid=owner, gid=-1, follow_symlinks=False)
            if path.group() != permissions.group:
                if permissions.group == '':
                    group: int = -1
                else:
                    group = grp.getgrnam(permissions.group).gr_gid
                logger.info('changing group of file "%s"', str(path))
                os.chown(str(path), uid=-1, gid=group, follow_symlinks=False)
        except OSError as error:
            raise UpsetFsError(
                    f'could not change permissions on "{path}"') from error

    @staticmethod
    def ensure_in_file(path: pathlib.Path, text: str, insert_at: str = r'\Z',
            backup = True) -> None:
        """Ensure a string occcurs in a file.

        Args:
            path: The path to ensure a file.
            text: The text that must occur in the file.
            insert_at: The position where the text must occur. Must be
                a valid regular expression. Default is to much the end
                of the file appending the text to the file.
            backup: Create a backup (see `Fs.backup()`; default is
                `True`).

        Raises:
            UpsetFsError: If filesystem interaction fails.
        """
        try:
            if not path.exists():
                path.touch()
            haystack: str = path.read_text(encoding='utf-8')
        except OSError as error:
            raise UpsetFsError(
                    f'could not read file "{path}"') from error

        logger.info('ensuring "%s" is in "%s"', text.split('\n')[0], str(path))

        if re.search(text, haystack):
            logger.debug('text is already in the file')
            return

        if backup:
            Fs.backup(path)

        logger.info('inserting "%s" into "%s"', text.split('\n')[0], str(path))
        haystack = re.sub(insert_at, text, haystack)

        try:
            path.write_text(haystack, encoding='utf-8')
        except OSError as error:
            raise UpsetFsError(
                    f'could not write file "{path}"') from error

class Sys:
    """Provide interactions with the system."""

    @staticmethod
    def run_command(command_parts: list[str]) -> str:
        """Run a command as a subprocess.

        Args:
            command_parts: The command with parameters, each in its own
                string.

        Returns:
            Output of the command (without final `"\n"`).

        Raises:
            UpsetError: Raised if the remote command fails.
        """
        try:
            return subprocess.run(command_parts, check=True,
                    capture_output=True).stdout.decode().strip()
        except subprocess.CalledProcessError as error:
            raise UpsetSysError(
                    f'command {" ".join(command_parts)} returned an error'
                    ) from error

    @staticmethod
    def build_sudo_command(command_parts: list[str], password: str,
            user: str = '', host: str = '') -> list[str]:
        """Prepare a command to be run with sudo non-interactively.

        Achieves this by making `sudo` read the password from `stdin`
        (`-S`) and without a promt (`--prompt=`). The password is
        `echo`ed and piped into `sudo`s `stdin`.

        To avoid having to deal with escaping issues the sequence
        `echo "{password}" | sudo -S --prompt= -- {command}` is encoded
        as `base64` (as suggested by "ThoriumBR" on
        <https://serverfault.com/questions/625641>).

        At the target the encoded sequence gets decoded by piping it to
        `base64 -d` and evaluating the output in the `$SHELL`.

        Beware: The command parts are simply joined with
        `" ".join(command)`.
        The behaviour might differ from
        `subprocess.check_output(command)`!

        Args:
            command_parts: The command to run with its parameters,
                each in its own string.
            password: The password to use with `sudo`.
            user: The user to log in with (see `Sys.build_command()`
                for default behaviour).
            host: The host to execute the task on (see
                `Sys.build_command()` for default behaviour).

        Returns:
            A command that can be passed to a shell via
            `Sys.run_command()`.
        """
        command: str = ' '.join(command_parts)
        # base64.b64encode() needs a byte-like argument so the string
        # is first "encoded"
        encoded_command: bytes = base64.b64encode(
                f'echo "{password}" | /usr/bin/sudo -S --prompt= -- '
                    f'{command}\n'.encode())
        # the result is a bytestream so it is "decoded" to a string
        # but it is still base64-gibberish
        return Sys.build_command(
                [f'echo {encoded_command.decode()} | /usr/bin/base64 -d |'
                    ' $SHELL'],
                user, host)


    @staticmethod
    def build_command(command_parts: list[str], user: str = '',
            host: str = '') -> list[str]:
        """Run a command on a remote host.

        Args:
            command_parts: The command with parameters to run on `host`,
                each as its own string.
        """
        if user == '':
            user = getpass.getuser()
        if host == '':
            host = socket.gethostname()

        if host == socket.gethostname() and user == getpass.getuser():
            return ['/usr/bin/bash', '-c', ' '.join(command_parts)]

        return ['/usr/bin/ssh', f'{user}@{host}'] + command_parts

    @staticmethod
    def build_scp_command(local_path: pathlib.Path, remote_path: pathlib.Path,
            direction: str = 'to', user: str = '', host: str = '') -> list[str]:
        """Build a command to copy files (from / to a remote machine).

        Though it can be used to move files locally this function is
        meant to copy files between hosts using scp. The ability to
        move files locally is used for debugging.

        Args:
            local_path: Path on the local machine.
            remote_path: Path on the remote machine.
            direction: Copy 'to' remote or 'from' remote.
            user: The user to log in with (see `Sys.build_command()`
                for default behaviour).
            host: The host to execute the task on (see
                `Sys.build_command()` for default behaviour).
        """
        direction = direction.lower()

        if direction not in ['to', 'from']:
            raise UpsetSysError(f'not a valid option "{direction}"')

        if user == '':
            user = getpass.getuser()
        if host == '':
            host = socket.gethostname()

        local: str = str(local_path)
        remote: str = str(remote_path)

        if host == socket.gethostname() and user == getpass.getuser():
            # use this for debugging
            copy: str = '/usr/bin/cp'
        else:
            copy = '/usr/bin/scp'
            remote = f'{user}@{host}:/{remote}'

        if direction == 'to':
            source: str = local
            destination: str = remote
        else:
            source = remote
            destination = local

        return [copy, '-p', source, destination]

    @staticmethod
    def make_temporary_directory(user: str = '',
            host: str = '') -> pathlib.Path:
        """Create a temporary directory for `user` on `host`.

        Args:
            user: The user to log in with (see `Sys.build_command()`
                for default behaviour).
            host: The host to execute the task on (see
                `Sys.build_command()` for default behaviour).

        Returns:
            The path of the temporary directory.
        """
        try:
            return pathlib.Path(Sys.run_command(
                Sys.build_command(['/usr/bin/mktemp', '-d'], user, host)))
        except UpsetError as error:
            raise UpsetError(
                    'could not create temporary directory') from error

    @staticmethod
    def remove_temporary_directory(directory: pathlib.Path,
            user: str = '', host: str = '') -> None:
        """Remove the temporary directory for `user` on `host`.

        Args:
            directory: The path to the temporary directory.
            user: The user to log in with (see `Sys.build_command()`
                for default behaviour).
            host: The host to execute the task on (see
                `Sys.build_command()` for default behaviour).
        """
        try:
            Sys.run_command(
                Sys.build_command(['/usr/bin/rm', '-r', str(directory)], user,
                    host))
        except UpsetError as error:
            raise UpsetError(
                    'could not remove temporary directory') from error

class Helper:
    """Provide some functions."""

    @staticmethod
    def create_unique_file_name(file: pathlib.Path) -> str:
        """Create a more unique filename.

        Args:
            file: The file to create a new name for.

        Returns:
        The new name.
        """
        return '___'.join(file.resolve(strict=False).parts[1:])

    @staticmethod
    def localise_plugin(name: str, paths: list[pathlib.Path]) -> pathlib.Path:
        """Localise the plugin.

        Args:
            name: The name of the plugin.
            paths: List of paths to search for the plugin.

        Returns:
        Path to the plugin.

        Raises:
            UpserHelperError: Raised if the plugin can't be found.
        """
        for path in paths:
            plugin_path: pathlib.Path = path / f'{name}.py'
            if plugin_path.exists():
                return plugin_path
        raise UpsetHelperError(f'could not locate plugin "{name}"')

    @staticmethod
    def encode_data(data: Any) -> str:
        """Encode data passed as JSON object to a base64 string.

        Args:
            data: Data to encode, must be a valid JSON object.

        Returns:
            Encoded data.
        """
        try:
            return base64.b64encode(json.dumps(data).encode()).decode()
        except (TypeError, RecursionError, ValueError) as error:
            raise UpsetHelperError(
                    'could not dump and encode data') from error

    @staticmethod
    def decode_data(data: str) -> Any:
        """Decode data passed as a base64 string to a JSON object.

        Args:
            data: Data to decode, must be a valid string of a JSON
                object encoded as base64.

        Returns:
            Decoded JSON object.
        """
        try:
            return json.loads(base64.b64decode(data).decode())
        except (TypeError, RecursionError, ValueError) as error:
            raise UpsetHelperError(
                    'could not decode and load data') from error

class Plugin:
    """Baseclass for plugins providing data decoded from the call.

    Attributes:
        data: The data that was given by the main process.

    Examples:
        You can either use this class like this::

            import lib

            class MyPlugin(lib.Plugin):
                def run(self) -> None:
                    # the data defined in the plugin is stored under
                    # `self.data['variables']`
                    print(self.data['variables']['var_a'])
                    # files are stored under:
                    # `self.data['files']`
                    for label, file in self.data['files']:
                        print(f'File with label "{label}" has name'
                            f'"{file}" on the target machine')
                    # the special variable defined by
                    # `Task.foreach_variable`
                    # and `Task.foreach` is stored under the name
                    # defined in
                    # `Task.foreach_variable`, e.g., for
                    # `Task.foreach_variable = 'user'` and
                    # `Task.foreach = ['user1', 'user2']`
                    print(f'doing this for: "{self.data['user']}"')
                    # prints "user1" when the script is first executed
                    # and "user2" on the second run

        Or you can dispense with classes altogether::

            import lib

            data = lib.Plugin.get_data()
            print(data['variables']['var_a'])
            for label, file in data['files']:
                print(f'File with label "{label}" has name "{file}" on'
                        f'the target machine')
            print(f'doing this for user: "{data['user']}"')
    """

    def __init__(self) -> None:
        """Initialise and log it."""
        logger.info('loading %s', self.__class__.__name__)
        self.data = Plugin.get_data()

    def run(self) -> None:
        """Entry point."""

    @staticmethod
    def get_data() -> dict[str, Any]:
        """Get data for the task.

        Returns:
            A dictionary containing the data.
        """
        return Helper.decode_data(sys.argv[1])
<|MERGE_RESOLUTION|>--- conflicted
+++ resolved
@@ -38,17 +38,11 @@
     """Holds a basic representation of UNIX permissions.
 
     Attributes:
-<<<<<<< HEAD
-        owner: The file owner (existence will be checked; `''` to leave as is).
-        group: The group (existence will not be checked; `''` to leave as is).
-        mode: The file mode (octal value; default `0o600`).
-=======
-        mod: The file mode (octal value; default `0o600`).
         owner: The file owner (existence will be checked; `''` to leave
             as is).
         group: The group (existence will not be checked; `''` to leave
             as is).
->>>>>>> dbeb109e
+        mode: The file mode (octal value; default `0o600`).
     """
     owner: str = ''
     group: str = ''
