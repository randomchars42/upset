--- conflicted
+++ resolved
@@ -4,23 +4,16 @@
 from __future__ import annotations
 
 import argparse
-<<<<<<< HEAD
 import getpass
 import json
-=======
->>>>>>> 9516f997
 import logging
 import pathlib
 import pkg_resources
 
-<<<<<<< HEAD
 from typing import Any
 from upset import lib
 
-logger: logging.Logger = logging.getLogger()
-=======
 logger: logging.Logger = logging.getLogger(__name__)
->>>>>>> 9516f997
 
 class Task():
     """Describes the minimal variables in a task."""
